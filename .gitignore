<<<<<<< HEAD
node_modules
=======
# Dependency directories
node_modules/

# Output
out/
>>>>>>> 7c0e016d
<|MERGE_RESOLUTION|>--- conflicted
+++ resolved
@@ -1,9 +1,5 @@
-<<<<<<< HEAD
-node_modules
-=======
 # Dependency directories
 node_modules/
 
 # Output
-out/
->>>>>>> 7c0e016d
+out/