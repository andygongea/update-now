--- conflicted
+++ resolved
@@ -28,12 +28,7 @@
     throw new Error("Invalid semver2 string");
   }
 
-<<<<<<< HEAD
-
-  if (semver1!.major !== semver2.major) {
-=======
     if (semver1!.major !== semver2.major) {
->>>>>>> 32b08c64
     return "major";
   } else if (semver1!.minor !== semver2.minor) {
     return "minor";
