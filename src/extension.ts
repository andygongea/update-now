--- conflicted
+++ resolved
@@ -117,16 +117,10 @@
       }
 
       const summaryRange = new vscode.Range(0, 0, 0, 0);
-<<<<<<< HEAD
-      if (patches + minors + majors + outOfRange > 0) {
-        const summaryTitle = `🚀 Update Now: ${patches + minors + majors + outOfRange
-          } available updates (✅ ${patches} x Patch, ❇️ ${minors} x Minor, 🚧 ${majors} x Major, 🚧 ${outOfRange} x Out of range)`;
-=======
       if (patches + minors + majors > 0) {
         const summaryTitle = `Update Now: ${
           patches + minors + majors
         } updates available (❇️ ${patches} x patch, ✴️ ${minors} x minor, 🛑 ${majors} x major)`;
->>>>>>> da6d8e6d
 
         codeLenses.unshift(
           new vscode.CodeLens(summaryRange, {
